--- conflicted
+++ resolved
@@ -227,29 +227,10 @@
         const body = JSON.parse(event.body || '{}')
         const { email, name, role, skipInvite, ...memberData } = body
 
-<<<<<<< HEAD
-        logger.info('crud', 'create_member_start', `Creating member: ${body.email || body.name || 'unknown'}`, {
-          metadata: { email: body.email, name: body.name, user_id: body.user_id }
-        })
-
-        // Check if member with this user_id already exists (Supabase Auth)
-        if (body.user_id) {
-          const { data: existing } = await supabase
-            .from('members')
-            .select('id')
-            .eq('user_id', body.user_id)
-            .single()
-
-          if (existing) {
-            logger.warn('crud', 'create_member_exists', `Member already exists with user_id: ${body.user_id}`, {
-              metadata: { user_id: body.user_id }
-            })
-            return {
-              statusCode: 409,
-              headers,
-              body: JSON.stringify({ error: 'Member already exists' })
-            }
-=======
+        logger.info('crud', 'create_member_start', `Creating member: ${email || name || 'unknown'}`, {
+          metadata: { email, name, skipInvite }
+        })
+
         if (!email) {
           return {
             statusCode: 400,
@@ -266,11 +247,13 @@
           .single()
 
         if (existingMember) {
+          logger.warn('crud', 'create_member_exists', `Member already exists with email: ${email}`, {
+            metadata: { email }
+          })
           return {
             statusCode: 409,
             headers,
             body: JSON.stringify({ error: 'Member with this email already exists' })
->>>>>>> a70e2dcf
           }
         }
 
@@ -303,6 +286,7 @@
             })
 
             if (linkError) {
+              logger.error('crud', 'create_member_invite_failed', `Failed to create auth user: ${linkError.message}`, new Error(linkError.message))
               return {
                 statusCode: 400,
                 headers,
@@ -310,16 +294,6 @@
               }
             }
 
-<<<<<<< HEAD
-          if (existing) {
-            logger.warn('crud', 'create_member_exists', `Member already exists with netlify_user_id: ${body.netlify_user_id}`, {
-              metadata: { netlify_user_id: body.netlify_user_id }
-            })
-            return {
-              statusCode: 409,
-              headers,
-              body: JSON.stringify({ error: 'Member already exists' })
-=======
             authUserId = linkData.user?.id || null
             const inviteUrl = linkData.properties?.action_link
 
@@ -330,14 +304,16 @@
                 const emailHtml = generateInviteEmailHtml(inviteUrl, name)
                 await sendEmailViaMicrosoftGraph(msToken, email, "You're Invited to Join CBOA!", emailHtml)
                 inviteSent = true
+                logger.info('crud', 'create_member_invite_sent', `Invite email sent to ${email}`, {
+                  metadata: { email, authUserId }
+                })
               } catch (emailErr) {
-                console.error('Failed to send invite email:', emailErr)
+                logger.error('crud', 'create_member_email_failed', `Failed to send invite email to ${email}`, emailErr instanceof Error ? emailErr : new Error(String(emailErr)))
                 // Continue - auth user is created, email just didn't send
               }
->>>>>>> a70e2dcf
             }
           } catch (authErr) {
-            console.error('Auth user creation failed:', authErr)
+            logger.error('crud', 'create_member_auth_failed', 'Auth user creation failed', authErr instanceof Error ? authErr : new Error(String(authErr)))
             // Continue without auth user
           }
         }
@@ -359,14 +335,14 @@
 
         // Audit log
         await logger.audit('CREATE', 'member', data.id, {
-          actorId: body.user_id || 'system',
-          actorEmail: body.email || 'system',
-          newValues: { email: body.email, name: body.name, role: body.role },
-          description: `Created member ${body.email || body.name}`
-        })
-
-        logger.info('crud', 'create_member_success', `Member created: ${data.email || data.name}`, {
-          metadata: { memberId: data.id, email: data.email }
+          actorId: authUserId || 'system',
+          actorEmail: email,
+          newValues: { email, name, role: role || 'official' },
+          description: `Created member ${email}`
+        })
+
+        logger.info('crud', 'create_member_success', `Member created: ${email}`, {
+          metadata: { memberId: data.id, email, inviteSent }
         })
 
         return {
@@ -439,28 +415,18 @@
           }
         }
 
-<<<<<<< HEAD
         logger.info('crud', 'delete_member_start', `Deleting member ${id}`, {
           metadata: { memberId: id }
         })
 
-        // Get member info for audit before deletion
-        const { data: memberData } = await supabase
+        // Get member info for audit and auth cleanup before deletion
+        const { data: member } = await supabase
           .from('members')
           .select('*')
           .eq('id', id)
           .single()
 
-=======
-        // First get the member to find their user_id
-        const { data: member } = await supabase
-          .from('members')
-          .select('user_id, email')
-          .eq('id', id)
-          .single()
-
         // Delete the member record
->>>>>>> a70e2dcf
         const { error } = await supabase
           .from('members')
           .delete()
@@ -468,29 +434,30 @@
 
         if (error) throw error
 
-<<<<<<< HEAD
+        // Also delete the auth user if they have one
+        if (member?.user_id) {
+          try {
+            await supabase.auth.admin.deleteUser(member.user_id)
+            logger.info('crud', 'delete_member_auth_deleted', `Auth user deleted for member ${id}`, {
+              metadata: { memberId: id, userId: member.user_id }
+            })
+          } catch (authErr) {
+            logger.error('crud', 'delete_member_auth_failed', 'Failed to delete auth user', authErr instanceof Error ? authErr : new Error(String(authErr)))
+            // Continue - member is deleted, auth cleanup failed
+          }
+        }
+
         // Audit log
         await logger.audit('DELETE', 'member', id, {
           actorId: 'system',
           actorEmail: 'system',
-          oldValues: memberData || undefined,
-          description: `Deleted member ${memberData?.email || memberData?.name || id}`
+          oldValues: member || undefined,
+          description: `Deleted member ${member?.email || member?.name || id}`
         })
 
         logger.info('crud', 'delete_member_success', `Member ${id} deleted`, {
-          metadata: { memberId: id, email: memberData?.email }
-        })
-=======
-        // Also delete the auth user if they have one
-        if (member?.user_id) {
-          try {
-            await supabase.auth.admin.deleteUser(member.user_id)
-          } catch (authErr) {
-            console.error('Failed to delete auth user:', authErr)
-            // Continue - member is deleted, auth cleanup failed
-          }
-        }
->>>>>>> a70e2dcf
+          metadata: { memberId: id, email: member?.email }
+        })
 
         return {
           statusCode: 204,
